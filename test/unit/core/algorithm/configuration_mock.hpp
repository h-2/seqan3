// -----------------------------------------------------------------------------------------------------
// Copyright (c) 2006-2020, Knut Reinert & Freie Universität Berlin
// Copyright (c) 2016-2020, Knut Reinert & MPI für molekulare Genetik
// This file may be used, modified and/or redistributed under the terms of the 3-clause BSD-License
// shipped with this file and also available at: https://github.com/seqan/seqan3/blob/master/LICENSE.md
// -----------------------------------------------------------------------------------------------------

#include "gtest/gtest.h"

#include <array>

#include <seqan3/core/algorithm/configuration_utility.hpp>
#include <seqan3/core/algorithm/pipeable_config_element.hpp>

enum class test_algo_id : uint8_t
{
    bar_id = 0,
    bax_id = 1,
    foo_id = 2,
    foobar_id = 3,
    SIZE = 4
};

namespace seqan3::detail
{

template <>
inline constexpr std::array<std::array<bool, static_cast<uint8_t>(::test_algo_id::SIZE)>,
                            static_cast<uint8_t>(::test_algo_id::SIZE)> compatibility_table<::test_algo_id>
{{
    {0, 1, 1, 1},
    {1, 0, 1, 0},
    {1, 1, 0, 1},
    {1, 0, 1, 0}
}};

}  // namespace seqan3::detail

class bar : public seqan3::pipeable_config_element<bar>
{
<<<<<<< HEAD

    /*!\name Constructors, destructor and assignment
     * \{
     */
    bar() = default; //!< Defaulted.
    bar(bar const &) = default; //!< Defaulted.
    bar(bar &&) = default; //!< Defaulted.
    bar & operator=(bar const &) = default; //!< Defaulted.
    bar & operator=(bar &&) = default; //!< Defaulted.
    ~bar() = default; //!< Defaulted.

    //!\brief Construct from base type.
    constexpr bar(int const & i) : seqan3::pipeable_config_element<bar, int>(i) {}
    //!\}
=======
public:
    int value{};

    constexpr bar() = default;
    constexpr bar(bar const &) = default;
    constexpr bar(bar &&) = default;
    constexpr bar & operator=(bar const &) = default;
    constexpr bar & operator=(bar &&) = default;
    ~bar() = default;

    constexpr bar(int v) : value{v}
    {}
>>>>>>> 70dff0cd

    static constexpr test_algo_id id{test_algo_id::bar_id};
};

class bax : public seqan3::pipeable_config_element<bax>
{
<<<<<<< HEAD
    /*!\name Constructors, destructor and assignment
     * \{
     */
    bax() = default; //!< Defaulted.
    bax(bax const &) = default; //!< Defaulted.
    bax(bax &&) = default; //!< Defaulted.
    bax & operator=(bax const &) = default; //!< Defaulted.
    bax & operator=(bax &&) = default; //!< Defaulted.
    ~bax() = default; //!< Defaulted.

    //!\brief Construct from base type.
    constexpr bax(float const & f) : seqan3::pipeable_config_element<bax, float>(f) {}
    //!\}
=======
public:
    float value{};

    constexpr bax() = default;
    constexpr bax(bax const &) = default;
    constexpr bax(bax &&) = default;
    constexpr bax & operator=(bax const &) = default;
    constexpr bax & operator=(bax &&) = default;
    ~bax() = default;

    constexpr bax(float v) : value{v}
    {}
>>>>>>> 70dff0cd

    static constexpr test_algo_id id{test_algo_id::bax_id};
};

class foo : public seqan3::pipeable_config_element<foo>
{
<<<<<<< HEAD
    /*!\name Constructors, destructor and assignment
     * \{
     */
    foo() = default; //!< Defaulted.
    foo(foo const &) = default; //!< Defaulted.
    foo(foo &&) = default; //!< Defaulted.
    foo & operator=(foo const &) = default; //!< Defaulted.
    foo & operator=(foo &&) = default; //!< Defaulted.
    ~foo() = default; //!< Defaulted.

    //!\brief Construct from base type.
    constexpr foo(std::string const & s) : seqan3::pipeable_config_element<foo, std::string>(s) {}
    //!\}
=======
public:
    std::string value{};

    foo() = default;
    foo(foo const &) = default;
    foo(foo &&) = default;
    foo & operator=(foo const &) = default;
    foo & operator=(foo &&) = default;
    ~foo() = default;

    foo(std::string v) : value{v}
    {}
>>>>>>> 70dff0cd

    static constexpr test_algo_id id{test_algo_id::foo_id};
};

template <typename t = std::vector<int>>
class foobar : public seqan3::pipeable_config_element<foobar<t>>
{
<<<<<<< HEAD
    /*!\name Constructors, destructor and assignment
     * \{
     */
    foobar() = default; //!< Defaulted.
    foobar(foobar const &) = default; //!< Defaulted.
    foobar(foobar &&) = default; //!< Defaulted.
    foobar & operator=(foobar const &) = default; //!< Defaulted.
    foobar & operator=(foobar &&) = default; //!< Defaulted.
    ~foobar() = default; //!< Defaulted.

    //!\brief Construct from base type.
    constexpr foobar(t const & e) : seqan3::pipeable_config_element<foobar<t>, t>(e) {}
    //!\}
=======
public:
    t value{};

    constexpr foobar() = default;
    constexpr foobar(foobar const &) = default;
    constexpr foobar(foobar &&) = default;
    constexpr foobar & operator=(foobar const &) = default;
    constexpr foobar & operator=(foobar &&) = default;
    ~foobar() = default;

    constexpr foobar(t v) : value{v}
    {}
>>>>>>> 70dff0cd

    static constexpr test_algo_id id{test_algo_id::foobar_id};
};<|MERGE_RESOLUTION|>--- conflicted
+++ resolved
@@ -38,22 +38,6 @@
 
 class bar : public seqan3::pipeable_config_element<bar>
 {
-<<<<<<< HEAD
-
-    /*!\name Constructors, destructor and assignment
-     * \{
-     */
-    bar() = default; //!< Defaulted.
-    bar(bar const &) = default; //!< Defaulted.
-    bar(bar &&) = default; //!< Defaulted.
-    bar & operator=(bar const &) = default; //!< Defaulted.
-    bar & operator=(bar &&) = default; //!< Defaulted.
-    ~bar() = default; //!< Defaulted.
-
-    //!\brief Construct from base type.
-    constexpr bar(int const & i) : seqan3::pipeable_config_element<bar, int>(i) {}
-    //!\}
-=======
 public:
     int value{};
 
@@ -66,28 +50,12 @@
 
     constexpr bar(int v) : value{v}
     {}
->>>>>>> 70dff0cd
 
     static constexpr test_algo_id id{test_algo_id::bar_id};
 };
 
 class bax : public seqan3::pipeable_config_element<bax>
 {
-<<<<<<< HEAD
-    /*!\name Constructors, destructor and assignment
-     * \{
-     */
-    bax() = default; //!< Defaulted.
-    bax(bax const &) = default; //!< Defaulted.
-    bax(bax &&) = default; //!< Defaulted.
-    bax & operator=(bax const &) = default; //!< Defaulted.
-    bax & operator=(bax &&) = default; //!< Defaulted.
-    ~bax() = default; //!< Defaulted.
-
-    //!\brief Construct from base type.
-    constexpr bax(float const & f) : seqan3::pipeable_config_element<bax, float>(f) {}
-    //!\}
-=======
 public:
     float value{};
 
@@ -100,28 +68,12 @@
 
     constexpr bax(float v) : value{v}
     {}
->>>>>>> 70dff0cd
 
     static constexpr test_algo_id id{test_algo_id::bax_id};
 };
 
 class foo : public seqan3::pipeable_config_element<foo>
 {
-<<<<<<< HEAD
-    /*!\name Constructors, destructor and assignment
-     * \{
-     */
-    foo() = default; //!< Defaulted.
-    foo(foo const &) = default; //!< Defaulted.
-    foo(foo &&) = default; //!< Defaulted.
-    foo & operator=(foo const &) = default; //!< Defaulted.
-    foo & operator=(foo &&) = default; //!< Defaulted.
-    ~foo() = default; //!< Defaulted.
-
-    //!\brief Construct from base type.
-    constexpr foo(std::string const & s) : seqan3::pipeable_config_element<foo, std::string>(s) {}
-    //!\}
-=======
 public:
     std::string value{};
 
@@ -134,7 +86,6 @@
 
     foo(std::string v) : value{v}
     {}
->>>>>>> 70dff0cd
 
     static constexpr test_algo_id id{test_algo_id::foo_id};
 };
@@ -142,21 +93,6 @@
 template <typename t = std::vector<int>>
 class foobar : public seqan3::pipeable_config_element<foobar<t>>
 {
-<<<<<<< HEAD
-    /*!\name Constructors, destructor and assignment
-     * \{
-     */
-    foobar() = default; //!< Defaulted.
-    foobar(foobar const &) = default; //!< Defaulted.
-    foobar(foobar &&) = default; //!< Defaulted.
-    foobar & operator=(foobar const &) = default; //!< Defaulted.
-    foobar & operator=(foobar &&) = default; //!< Defaulted.
-    ~foobar() = default; //!< Defaulted.
-
-    //!\brief Construct from base type.
-    constexpr foobar(t const & e) : seqan3::pipeable_config_element<foobar<t>, t>(e) {}
-    //!\}
-=======
 public:
     t value{};
 
@@ -169,7 +105,6 @@
 
     constexpr foobar(t v) : value{v}
     {}
->>>>>>> 70dff0cd
 
     static constexpr test_algo_id id{test_algo_id::foobar_id};
 };