// -----------------------------------------------------------------------------------------------------
// Copyright (c) 2006-2019, Knut Reinert & Freie Universität Berlin
// Copyright (c) 2016-2019, Knut Reinert & MPI für molekulare Genetik
// This file may be used, modified and/or redistributed under the terms of the 3-clause BSD-License
// shipped with this file and also available at: https://github.com/seqan/seqan3/blob/master/LICENSE.md
// -----------------------------------------------------------------------------------------------------

/*!\file
 * \brief Provides the seqan3::detail::inherited_iterator_base template.
 * \author Hannes Hauswedell <hannes.hauswedell AT fu-berlin.de>
 */

#pragma once

#include <cassert>
#include <type_traits>

#include <seqan3/core/type_traits/iterator.hpp>
#include <seqan3/std/iterator>

namespace seqan3::detail
{

//!\brief An empty class type used in meta programming.
struct empty_type
{};

/*!\brief A CRTP base template for creating iterators that inherit from other iterators.
 * \tparam derived_t The CRTP specialisation.
 * \tparam base_t    The type to inherit from; must satisfy std::input_or_output_iterator.
 * \implements std::input_or_output_iterator
 * \ingroup range
 *
 * \details
 *
 * This template enables you to inherit from another iterator and just overload those functions
 * that you wish to change.
 *
 * Note that many of this class's members assume that the derived type is constructible from the base type.
 *
 * ### Example
 *
 * You may want to have an iterator that skips those elements in an int-vector that are not divisable by two:
 *
 * \snippet test/unit/range/detail/inherited_iterator_base_test.cpp inherited_iterator_base desired
 *
 * You could define it like this:
 *
 * \snippet test/unit/range/detail/inherited_iterator_base_test.cpp inherited_iterator_base def
 */
<<<<<<< HEAD
template <typename derived_t, std::Iterator base_t>
class inherited_iterator_base : public std::conditional_t<std::is_pointer_v<base_t> || !std::Semiregular<base_t>,
                                                          empty_type,
                                                          base_t>
=======
template <typename derived_t, std::input_or_output_iterator base_t>
class inherited_iterator_base : public std::conditional_t<std::is_pointer_v<base_t>, empty_type, base_t>
>>>>>>> 96e1db65
{
private:
    //!\brief Whether this iterator inherits or wraps.
    static constexpr bool wrap_base = std::is_pointer_v<base_t> || !std::Semiregular<base_t>;
public:
    /*!\name Associated types
     * \brief All are derived from the base_t.
     * \{
     */

    //!\brief The difference type.
    using difference_type       = typename std::iterator_traits<base_t>::difference_type;
    //!\brief The value type.
    using value_type            = typename std::iterator_traits<base_t>::value_type;
    //!\brief The reference type.
    using reference             = typename std::iterator_traits<base_t>::reference;
    //!\brief The pointer type.
    using pointer               = typename std::iterator_traits<base_t>::pointer;
    //!\brief The iterator category tag.
    using iterator_category     = iterator_tag_t<base_t>;
    //!\}

    /*!\name Constructors, destructor and assignment
     * \brief The exception specification is explicitly "inherited" to also work for pointers as base.
     * \{
     */
    constexpr inherited_iterator_base()
        noexcept(std::is_nothrow_default_constructible_v<base_t>)                       = default; //!< Defaulted.
    constexpr inherited_iterator_base(inherited_iterator_base const & rhs)
        noexcept(std::is_nothrow_copy_constructible_v<base_t>)                          = default; //!< Defaulted.
    constexpr inherited_iterator_base(inherited_iterator_base && rhs)
        noexcept(std::is_nothrow_move_constructible_v<base_t>)                          = default; //!< Defaulted.
    constexpr inherited_iterator_base & operator=(inherited_iterator_base const & rhs)
        noexcept(std::is_nothrow_copy_assignable_v<base_t>)                             = default; //!< Defaulted.
    constexpr inherited_iterator_base & operator=(inherited_iterator_base && rhs)
        noexcept(std::is_nothrow_move_assignable_v<base_t>)                             = default; //!< Defaulted.
    ~inherited_iterator_base()
        noexcept(std::is_nothrow_destructible_v<base_t>)                                = default; //!< Defaulted.

    //!\brief Delegate to base class if inheriting from non-pointer iterator.
    constexpr inherited_iterator_base(base_t it) noexcept(std::is_nothrow_move_constructible_v<base_t>)
    //!\cond
        requires !wrap_base
    //!\endcond
        : base_t{std::move(it)}
    {}

    //!\brief Initialise member if deriving from pointer.
    constexpr inherited_iterator_base(base_t it) noexcept
    //!\cond
        requires wrap_base
    //!\endcond
        : member{std::move(it)}
    {}
    //!\}

    /*!\name Comparison operators
     * \brief Unless specialised in derived_type, all operators perform base_t's operator and cast to derived_t.
     * \{
     */

    //!\brief Checks whether `*this` is equal to `rhs`.
    constexpr bool operator==(derived_t const & rhs) const
        noexcept(noexcept(std::declval<base_t &>() == std::declval<base_t &>()))
    //!\cond
        requires std::equality_comparable<base_t>
    //!\endcond
    {
        return *this_to_base() == *rhs.this_to_base();
    }

    //!\brief Checks whether `*this` is not equal to `rhs`.
    constexpr bool operator!=(derived_t const & rhs) const
        noexcept(noexcept(std::declval<base_t &>() == std::declval<base_t &>()))
    //!\cond
        requires std::equality_comparable<base_t>
    //!\endcond
    {
        return !(*this == rhs);
    }

    //!\brief Checks whether `*this` is less than `rhs`.
    constexpr bool operator<(derived_t const & rhs) const
        noexcept(noexcept(std::declval<base_t &>() < std::declval<base_t &>()))
    //!\cond
        requires std::totally_ordered<base_t>
    //!\endcond
    {
        return *this_to_base() < *rhs.this_to_base();
    }

    //!\brief Checks whether `*this` is greater than `rhs`.
    constexpr bool operator>(derived_t const & rhs) const
        noexcept(noexcept(std::declval<base_t &>() > std::declval<base_t &>()))
    //!\cond
        requires std::totally_ordered<base_t>
    //!\endcond
    {
        return *this_to_base() > *rhs.this_to_base();
    }

    //!\brief Checks whether `*this` is less than or equal to `rhs`.
    constexpr bool operator<=(derived_t const & rhs) const
        noexcept(noexcept(std::declval<base_t &>() > std::declval<base_t &>()))
    //!\cond
        requires std::totally_ordered<base_t>
    //!\endcond
    {
        return !(*this > rhs);
    }

    //!\brief Checks whether `*this` is greater than or equal to `rhs`.
    constexpr bool operator>=(derived_t const & rhs) const
        noexcept(noexcept(std::declval<base_t &>() < std::declval<base_t &>()))
    //!\cond
        requires std::totally_ordered<base_t>
    //!\endcond
    {
        return !(*this < rhs);
    }
    //!\}

    /*!
ame Arithmetic operators
     * \brief Unless specialised in derived_type, all operators perform base_t's operator and cast to derived_t.
     * \{
    */
    //!\brief Pre-increment, return updated iterator.
    constexpr derived_t & operator++() noexcept(noexcept(++std::declval<base_t &>()))
    //!\cond
        requires std::input_iterator<base_t>
    //!\endcond
    {
        ++(*this_to_base());
        return *this_derived();
    }

    //!\brief Post-increment of non-copyable iterators returns void.
    constexpr void operator++(int) noexcept(noexcept(++std::declval<derived_t &>()))
    {
        ++(*this_derived());
    }

    //!\brief Post-increment, return previous iterator state.
    constexpr derived_t operator++(int) noexcept(noexcept(++std::declval<derived_t &>()) &&
                                                 noexcept(derived_t(std::declval<base_t &>())))
    //!\cond
<<<<<<< HEAD
        requires std::Semiregular<base_t>
=======
        requires std::input_iterator<base_t>
>>>>>>> 96e1db65
    //!\endcond
    {
        derived_t cpy{*this_to_base()};
        ++(*this_derived());
        return cpy;
    }

    //!\brief Pre-decrement, return updated iterator.
    constexpr derived_t & operator--() noexcept(noexcept(--std::declval<base_t &>()))
    //!\cond
        requires std::bidirectional_iterator<base_t>
    //!\endcond
    {
        --(*this_to_base());
        return *this_derived();
    }

    //!\brief Post-decrement, return previous iterator state.
    constexpr derived_t operator--(int) noexcept(noexcept(--std::declval<derived_t &>()) &&
                                                 noexcept(derived_t{std::declval<base_t &>()}))
    //!\cond
        requires std::bidirectional_iterator<base_t>
    //!\endcond
    {
        derived_t cpy{*this_to_base()};
        --(*this_derived());
        return cpy;
    }

    //!\brief Move iterator to the right.
    constexpr derived_t & operator+=(difference_type const skip) noexcept(noexcept(std::declval<base_t &>() += skip))
    //!\cond
        requires std::random_access_iterator<base_t>
    //!\endcond
    {
        *this_to_base() += skip;
        return *this_derived();
    }

    //!\brief Returns an iterator which is advanced by `skip` positions.
    constexpr derived_t operator+(difference_type const skip) const
        noexcept(noexcept(std::declval<derived_t &>() += skip) && noexcept(derived_t{std::declval<base_t &>()}))
    //!\cond
        requires std::random_access_iterator<base_t>
    //!\endcond
    {
        derived_t cpy{*this_to_base()};
        return cpy += skip;
    }

    //!\brief Non-member operator+ delegates to non-friend operator+.
    constexpr friend derived_t operator+(difference_type const skip, derived_t const & it)
        noexcept(noexcept(it + skip))
    //!\cond
        requires std::random_access_iterator<base_t>
    //!\endcond
    {
        return it + skip;
    }

    //!\brief Decrement iterator by skip.
    constexpr derived_t & operator-=(difference_type const skip) noexcept(noexcept(std::declval<derived_t &>() += skip))
    //!\cond
        requires std::random_access_iterator<base_t>
    //!\endcond
    {
        return *this_derived() += -skip;
    }

    //!\brief Return decremented copy of this iterator.
    constexpr derived_t operator-(difference_type const skip) const
        noexcept(noexcept(std::declval<derived_t &>() -= skip) && noexcept(derived_t(std::declval<base_t &>())))
    //!\cond
        requires std::random_access_iterator<base_t>
    //!\endcond
    {
        derived_t cpy{*this_to_base()};
        return cpy -= skip;
    }

    //!\brief Non-member operator- delegates to non-friend operator-.
    constexpr friend derived_t operator-(difference_type const skip, derived_t const & it)
        noexcept(noexcept(std::declval<derived_t &>() - skip))
    //!\cond
        requires std::random_access_iterator<base_t>
    //!\endcond
    {
        return it - skip;
    }

    //!\brief Return offset between this and remote iterator's position.
    constexpr difference_type operator-(derived_t const rhs) const
        noexcept(noexcept(std::declval<base_t &>() - std::declval<base_t &>()))
    //!\cond
        requires std::random_access_iterator<base_t>
    //!\endcond
    {
        assert(*rhs.this_to_base() <= *this_to_base());
        return static_cast<difference_type>(*this_to_base() - *rhs.this_to_base());
    }
    //!\}

    /*!\name Reference/Dereference operators
     * \{
    */
    //!\brief Dereference operator returns element currently pointed at.
    constexpr reference operator*() noexcept(noexcept(*std::declval<base_t &>()))
    //!\cond
<<<<<<< HEAD
        requires std::Readable<base_t>
    //!\endcond
    {
        return **this_to_base();
    }

    //!\brief Dereference operator returns element currently pointed at.
    constexpr decltype(auto) operator*() const noexcept(noexcept(*std::declval<base_t const &>()))
    //!\cond
        requires std::Readable<base_t>
=======
        requires std::input_iterator<base_t>
>>>>>>> 96e1db65
    //!\endcond
    {
        return **this_to_base();
    }

    //!\brief Return pointer to this iterator.
    constexpr pointer operator->() noexcept(noexcept(*std::declval<base_t &>()))
    //!\cond
        requires std::InputIterator<base_t>
    //!\endcond
    {
        return &*this_to_base();
    }

    //!\brief Return pointer to this iterator.
    constexpr decltype(auto) operator->() const noexcept(noexcept(*std::declval<base_t const &>()))
    //!\cond
        requires std::input_iterator<base_t>
    //!\endcond
    {
        return &*this_to_base();
    }

    //!\brief Return underlying container value currently pointed at.
    constexpr decltype(auto) operator[](std::make_signed_t<difference_type> const n)
        noexcept(noexcept(*std::declval<derived_t &>()) && noexcept(std::declval<derived_t &>() + 3))
    //!\cond
        requires std::random_access_iterator<base_t>
    //!\endcond
    {
        return *(*this_derived() + n);
    }

    //!\brief Return underlying container value currently pointed at.
    constexpr decltype(auto) operator[](std::make_signed_t<difference_type> const n) const
        noexcept(noexcept(*std::declval<derived_t const &>()) && noexcept(std::declval<derived_t const &>() + 3))
    //!\cond
        requires std::RandomAccessIterator<base_t>
    //!\endcond
    {
        return *(*this_derived() + n);
    }
    //!\}

private:
    //!\brief If the base is a pointer, we wrap it instead of inheriting.
    std::conditional_t<wrap_base, base_t, empty_type> member;

    //!\brief Befriend the derived type so it can access the private members.
    friend derived_t;

    //!\brief Cast this to derived type.
    constexpr derived_t * this_derived()
    {
        return static_cast<derived_t*>(this);
    }

    //!\copydoc this_derived
    constexpr derived_t const * this_derived() const
    {
        return static_cast<derived_t const *>(this);
    }

    //!\brief Cast this to base type.
    constexpr base_t * this_to_base()
    {
        if constexpr (wrap_base)
            return &member;
        else
            return static_cast<base_t*>(this);
    }

    //!\copydoc this_to_base
    constexpr base_t const * this_to_base() const
    {
        if constexpr (wrap_base)
            return &member;
        else
            return static_cast<base_t const *>(this);
    }
};

} // namespace seqan3::detail<|MERGE_RESOLUTION|>--- conflicted
+++ resolved
@@ -48,15 +48,10 @@
  *
  * \snippet test/unit/range/detail/inherited_iterator_base_test.cpp inherited_iterator_base def
  */
-<<<<<<< HEAD
-template <typename derived_t, std::Iterator base_t>
+template <typename derived_t, std::input_or_output_iterator base_t>
 class inherited_iterator_base : public std::conditional_t<std::is_pointer_v<base_t> || !std::Semiregular<base_t>,
                                                           empty_type,
                                                           base_t>
-=======
-template <typename derived_t, std::input_or_output_iterator base_t>
-class inherited_iterator_base : public std::conditional_t<std::is_pointer_v<base_t>, empty_type, base_t>
->>>>>>> 96e1db65
 {
 private:
     //!\brief Whether this iterator inherits or wraps.
@@ -204,11 +199,7 @@
     constexpr derived_t operator++(int) noexcept(noexcept(++std::declval<derived_t &>()) &&
                                                  noexcept(derived_t(std::declval<base_t &>())))
     //!\cond
-<<<<<<< HEAD
-        requires std::Semiregular<base_t>
-=======
-        requires std::input_iterator<base_t>
->>>>>>> 96e1db65
+        requires std::semiregular<base_t>
     //!\endcond
     {
         derived_t cpy{*this_to_base()};
@@ -317,8 +308,7 @@
     //!\brief Dereference operator returns element currently pointed at.
     constexpr reference operator*() noexcept(noexcept(*std::declval<base_t &>()))
     //!\cond
-<<<<<<< HEAD
-        requires std::Readable<base_t>
+        requires std::readable<base_t>
     //!\endcond
     {
         return **this_to_base();
@@ -327,10 +317,7 @@
     //!\brief Dereference operator returns element currently pointed at.
     constexpr decltype(auto) operator*() const noexcept(noexcept(*std::declval<base_t const &>()))
     //!\cond
-        requires std::Readable<base_t>
-=======
-        requires std::input_iterator<base_t>
->>>>>>> 96e1db65
+        requires std::readable<base_t>
     //!\endcond
     {
         return **this_to_base();
